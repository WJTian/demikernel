#include <errno.h>
#include <signal.h>
#include <unistd.h>
#include <string.h>
#include <math.h>
#include <sys/types.h>
#include <sys/socket.h>
#include <sys/resource.h>
#include <arpa/inet.h>
#include <pthread.h>
#include <thread>
#include <mutex>
#include <chrono>
#include <ctime>
#include <queue>
#include <vector>
#include <unordered_map>
#include <fstream>
#include <boost/filesystem.hpp>

#include "common.hh"

#include <boost/optional.hpp>

#include <dmtr/annot.h>
#include <dmtr/fail.h>
#include <dmtr/latency.h>
#include <dmtr/time.hh>
#include <dmtr/libos.h>
#include <dmtr/wait.h>

//FIXME: new profiling has not been implemented for short lived mode.
//Need to use #LEGACY_PROFILING to get data

//FIXME: Now pending requests state are hashed based on their request ID
//short lived mode still does hash based on the operation token (which can result
//in incorrect tracing if the sender sends out of order).
//FIXME: short lived mode does not account for request_id being suffixed to the request

//FIXME:
// Multiple create/process/log thread sets are now disfunctionnal
// due to http_requests not being thread safe (TODO: create a
// vector of http_request, one per thread set

/*****************************************************************
 *********************** GENERAL VARIABLES ***********************
 *****************************************************************/
bool long_lived = true;
bool terminate = false; /** This will be used when catching SIGINT */
bool check_resp_clen = false;

/*****************************************************************
 *********************** RATE VARIABLES **************************
 *****************************************************************/

/* Upper bound on request response time XXX */
int timeout_ns = 10000000;

/*****************************************************************
 *********************** HTTP TOOLS ******************************
 *****************************************************************/

/* Default HTTP GET request */
const char *REQ_STR =
        "GET /%s HTTP/1.1\r\nHost: %s\r\nConnection: close\r\nUser-Agent: %s\r\n\r\n";
/* Start of the string for a valid HTTP response */
const std::string VALID_RESP = "HTTP/1.1 200 OK";
const std::string CONTENT_LEN = "Content-Length: ";
std::string DEFAULT_USER_AGENT = "Perséphone";

/* Validates the given response, checking it against the valid response string */
static inline bool validate_response(std::string &resp_str, bool check_content_len) {
    if ((resp_str.find(VALID_RESP) == 0) & !check_content_len) {
        return true;
    }
    /* FIXME: if we have to null terminate, we will do it here
    char *resp_char_end =
        req_c + wait_out.qr_value.sga.sga_segs[0].sgaseg_len - 1;
    memcpy(resp_char_end, "\0", 1);
    */
    size_t ctlen = resp_str.find(CONTENT_LEN);
    size_t hdr_end = resp_str.find("\r\n\r\n");
    if (ctlen != std::string::npos && hdr_end != std::string::npos) {
        size_t body_len = std::stoi(resp_str.substr(ctlen+CONTENT_LEN.size(), hdr_end - ctlen));
        std::string body = resp_str.substr(hdr_end + 4);
        /* We purposedly ignore the last byte, because we hacked the response to null terminate it */
        if (strlen(body.c_str()) == body_len - 1) {
            return true;
        }
    }
    log_debug("Invalid response received: %s", resp_str.c_str());
    return false;
}

#define MAX_REQUEST_SIZE 4192

/*****************************************************************
 *********************** CLIENT STRUCTS **************************
 *****************************************************************/
/* Each thread-group consists of a connect thread, a send/rcv thread, and a logging thread */
struct state_threads {
    std::thread *init;
    std::thread *resp;
    std::thread *log;
};
std::vector<state_threads *> threads;

/* Holds the state of a single attempted request. */
struct RequestState {
#if defined(DMTR_TRACE) || defined(LEGACY_PROFILING)
    hr_clock::time_point connecting;     /**< Time that dmtr_connect() started */
    hr_clock::time_point connected;   /**< Time that dmrt_connect() completed */
    hr_clock::time_point sending;       /**< Time that dmtr_push() started */
    hr_clock::time_point reading;        /**< Time that dmtr_pop() started */
    hr_clock::time_point completed;   /**< Time that dmtr_pop() completed */
    dmtr_qtoken_t push_token; /** The token associated to writing the request */
    dmtr_qtoken_t pop_token; /** The token associated with reading the response */
#endif
    bool valid; /** Whether the response was valid */
    char * const req; /** The actual request */
    size_t req_size; /** Number of Bytes in the request */
    int conn_qd; /** The connection's queue descriptor */
    uint32_t id; /** Request id */

    RequestState(char * const req, size_t req_size, uint32_t id): req(req), req_size(req_size), id(id) {}
    //~RequestState() { free(req); }
};

/* Pre-formatted HTTP GET requests */
std::vector<std::unique_ptr<RequestState> > http_requests;

/*****************************************************************
 *********************** LOGGING *********************************
 *****************************************************************/
#ifdef OP_DEBUG
inline void print_op_debug(std::unordered_map<dmtr_qtoken_t, std::string> &m) {
    int net_pop = 0;
    int net_push = 0;
    for (auto &p: m) {
        if (p.second == "NET_POP") {
            net_pop++;
        } else if (p.second == "NET_PUSH") {
            net_push++;
        }
    }
    log_warn("%d NET_POP pending, %d NET_PUSH pending", net_pop, net_push);
}

std::vector<poll_q_len *> workers_pql;
#endif

enum ReqStatus {
    CONNECTING,
    CONNECTED,
    SENDING,
    READING,
    COMPLETED,
};

#if defined(DMTR_TRACE) || defined(LEGACY_PROFILING)
inline void update_request_state(struct RequestState &req, enum ReqStatus status, const hr_clock::time_point &op_time) {
    switch (status) {
        case CONNECTING:
            req.connecting = op_time;
            break;
        case CONNECTED:
            req.connected = op_time;
            break;
        case SENDING:
            req.sending = op_time;
            break;
        case READING:
            req.reading = op_time;
            break;
        case COMPLETED:
            req.completed = op_time;
            break;
    }
}
#endif

/**
 * It is a bit dirty, but this function has two modes: live dump, or
 * post-mortem dump. In the former, request timing are directly dumped to their
 * respective file when recorded. In the latter, requests are recorded using dmtr_latency
 * objects, and dumped to files either when all requests in the experiment have been logged,
 * or when the thread times out.
 */
int log_responses(uint32_t total_requests, int log_memq,
                  hr_clock::time_point *time_end,
                  std::string log_dir, std::string label,
                  int my_idx) {

#ifdef LEGACY_PROFILING
    /* Init latencies */
    std::vector<struct log_data> logs;
    std::vector<const char *> latencies_names = {"end-to-end", "send", "receive"};
    if (long_lived) {
        latencies_names.push_back("connect");
    }

    for (auto &name: latencies_names) {
        struct log_data l;
        l.l = NULL; l.name = name; l.fh = NULL;
        strncpy(l.filename,
                generate_log_file_path(log_dir, label, name).c_str(),
                MAX_FILE_PATH_LEN
        );
        DMTR_OK(dmtr_new_latency(&l.l, name));
        logs.push_back(l);
    }
#endif
    FILE *f = fopen(generate_log_file_path(log_dir, label, "traces").c_str(), "w");
    if (f) {
        fprintf(f, "REQ_ID\tSENDING\tREADING\tCOMPLETED\tPUSH_TOKEN\tPOP_TOKEN\n");
    } else {
        log_error("Could not open log file!!");
    }

    bool new_op = true;
    uint32_t n_invalid = 0;
    bool expired = false;
    uint32_t logged = 0;
    dmtr_qresult_t wait_out;
    dmtr_qtoken_t token;
    while (logged < total_requests) {
        if (terminate) {
            log_info(" worker %d set to terminate", my_idx);
            break;
        }
        if (new_op) {
            DMTR_OK(dmtr_pop(&token, log_memq));
        }
        int status = dmtr_wait(&wait_out, token);
        if (status == 0) {
            RequestState *req = reinterpret_cast<RequestState *>(
                wait_out.qr_value.sga.sga_segs[0].sgaseg_buf
            );

#ifdef DMTR_TRACE
            if (f) {
                fprintf(
                    f, "%d\t%lu\t%lu\t%lu\t%lu\t%lu\n",
                    req->id,
                    since_epoch(req->sending),
                    since_epoch(req->reading),
                    since_epoch(req->completed),
                    req->push_token,
                    req->pop_token
                );
            }
#endif

#ifdef LEGACY_PROFILING //FIXME: check if file handler is NULL
            if (long_lived) {
                DMTR_OK(dmtr_record_timed_latency(logs[0].l, since_epoch(req->sending),
                                                  ns_diff(req->sending, req->completed)));
            } else {
                DMTR_OK(dmtr_record_timed_latency(logs[0].l, since_epoch(req->connecting),
                                                  ns_diff(req->connecting, req->completed)));
                DMTR_OK(dmtr_record_timed_latency(logs[3].l, since_epoch(req->connecting),
                                                  ns_diff(req->connecting, req->connected)));
            }
            DMTR_OK(dmtr_record_timed_latency(logs[1].l, since_epoch(req->sending),
                                              ns_diff(req->sending, req->reading)));
            DMTR_OK(dmtr_record_timed_latency(logs[2].l, since_epoch(req->reading),
                                              ns_diff(req->reading, req->completed)));
#endif
            logged++;
            if (!req->valid) {
                n_invalid++;
            }
            delete req;
            new_op = true;
        } else {
            if (status != EAGAIN) {
                log_warn("Logger's %d memory queue returned: %d", my_idx, status);
            } else {
                new_op = false;
            }
        }

        if (take_time() > *time_end) {
            log_warn("logging time has passed. %d requests were logged (%d invalid).",
                      logged, n_invalid);
            expired = true;
            break;
        }
    }

#ifdef LEGACY_PROFILING
    dump_logs(logs, log_dir, label);
#endif
#ifdef OP_DEBUG
    dump_pql(workers_pql[my_idx], log_dir, label);
#endif
    fclose(f);

    if (!expired) {
        log_info("Log thread %d exiting after having logged %d requests (%d invalid).",
                my_idx, logged, n_invalid);
    }
    dmtr_close(log_memq);
    return 0;
}

/*****************************************************************
 ****************** PROCESS CONNECTIONS **************************
 *****************************************************************/

int process_connections(int my_idx, uint32_t total_requests, hr_clock::time_point *time_end,
                        int process_conn_memq, int log_memq) {
    int start_offset = 0;
    bool expired = false;
    uint32_t completed = 0;
    uint32_t dequeued = 0;
    std::vector<dmtr_qtoken_t> tokens;
    tokens.reserve(total_requests);
    dmtr_qtoken_t token = 0;
    std::unordered_map<int, RequestState *> requests;
    requests.reserve(total_requests);
    dmtr_pop(&token, process_conn_memq);
    tokens.push_back(token);
    //std::vector<std::pair<dmtr_qtoken_t, std::string> > token_to_op;
    //token_to_op.push_back(std::pair<dmtr_qtoken_t, std::string>(token, "MEMQ_POP"));
    while (completed < total_requests) {
        if (tokens.empty()) {
            if (take_time() > *time_end) {
                expired = true;
                log_warn("process time has passed. %d requests were processed.", completed);
            /*
                printf("=====================\n");
                printf("%lu Pending operations\n", token_to_op.size());
                for (auto &t: token_to_op) {
                    printf("%ld -> %s; ", t.first, t.second.c_str());
                }
                printf("\n=====================\n");
            */
                break;
            }
            continue;
        }

        /* Now wait_any and process pop/push task results */
        dmtr_qresult_t wait_out;
        int idx;
        hr_clock::time_point op_time = take_time();
        int status = dmtr_wait_any(&wait_out, &start_offset, &idx, tokens.data(), tokens.size());
        tokens.erase(tokens.begin()+idx);
        if (status == 0) {
            /*
            token_to_op.erase(token_to_op.begin() + idx);
            printf("=====================\n");
            printf("%ld -> %s operated\n", tokens[idx], dmtr_opcode_labels[wait_out.qr_opcode]);
            printf("=====================\n");
            printf("Pending operations\n");
            for (auto &t: token_to_op) {
                printf("%ld -> %s; ", t.first, t.second.c_str());
            }
            printf("\n=====================\n");
            */
#ifdef OP_DEBUG
            update_pql(tokens.size(), workers_pql[my_idx]);
#endif
            /* Is this a new connection is ready to be processed ? */
            if (wait_out.qr_qd == process_conn_memq) {
                RequestState *request = reinterpret_cast<RequestState *>(
                    wait_out.qr_value.sga.sga_segs[0].sgaseg_buf
                );
                dmtr_sgarray_t sga;
                sga.sga_numsegs = 1;
                sga.sga_segs[0].sgaseg_len = request->req_size;
                sga.sga_segs[0].sgaseg_buf = (void *) request->req;
                dequeued++;

#if defined(DMTR_TRACE) || defined(LEGACY_PROFILING)
                update_request_state(*request, SENDING, op_time);
#endif
                DMTR_OK(dmtr_push(&token, request->conn_qd, &sga));
                tokens.push_back(token);
                requests.insert(std::pair<int, RequestState *>(request->conn_qd, request));
                //token_to_op.push_back(std::pair<dmtr_qtoken_t, std::string>(token, "CONN_PUSH"));

                /* Re-enable memory queue for reading */
                DMTR_OK(dmtr_pop(&token, process_conn_memq));
                tokens.push_back(token);
                //token_to_op.push_back(std::pair<dmtr_qtoken_t, std::string>(token, "MEMQ_POP"));

                /*
                printf("=====================\n");
                printf("Pending operations\n");
                for (auto &t: token_to_op) {
                    printf("%ld -> %s; ", t.first, t.second.c_str());
                }
                printf("\n=====================\n");
                */

                continue;
            }

            auto req = requests.find(wait_out.qr_qd);
            if (req == requests.end()) {
                log_error("OP'ed on an unknown request qd?");
                exit(1);
            }
            RequestState *request = req->second;
            if (wait_out.qr_opcode == DMTR_OPC_PUSH) {
                /* Create pop task now that data was sent */
                DMTR_OK(dmtr_pop(&token, wait_out.qr_qd));
                tokens.push_back(token);
                /*
                token_to_op.push_back(std::pair<dmtr_qtoken_t, std::string>(token, "CONN_POP"));
                printf("=====================\n");
                printf("Pending operations\n");
                for (auto &t: token_to_op) {
                    printf("%ld -> %s; ", t.first, t.second.c_str());
                }
                printf("\n=====================\n");
                */

#if defined(DMTR_TRACE) || defined(LEGACY_PROFILING)
                update_request_state(*request, READING, op_time);
#endif
            } else if (wait_out.qr_opcode == DMTR_OPC_POP) {
                assert(wait_out.qr_value.sga.sga_numsegs== 1);
                /* Log and complete request now that we have the answer */
#if defined(DMTR_TRACE) || defined(LEGACY_PROFILING)
                update_request_state(*request, COMPLETED, op_time);
#endif
                /* Null terminate the response */
                char *req_c = reinterpret_cast<char *>(
                    wait_out.qr_value.sga.sga_segs[0].sgaseg_buf
                );

                std::string resp_str(req_c);
                request->valid = validate_response(resp_str, check_resp_clen);
                free(wait_out.qr_value.sga.sga_segs[0].sgaseg_buf);
                DMTR_OK(dmtr_close(wait_out.qr_qd));
                requests.erase(req);

                dmtr_sgarray_t sga;
                sga.sga_numsegs = 1;
                sga.sga_segs[0].sgaseg_len = sizeof(RequestState);
                sga.sga_segs[0].sgaseg_buf = reinterpret_cast<void *>(request);
                dmtr_push(&token, log_memq, &sga);
                while(dmtr_wait(NULL, token) == EAGAIN) {
                    if (terminate) {
                        return 0;
                    }
                    continue;
                }

                completed++;
            } else {
                log_warn("Non supported OP code");
            }
        } else {
            if (status == EAGAIN) {
                if (terminate) {
                    log_info(" worker %d set to terminate", my_idx);
                    break;
                }
                continue;
            }
            log_warn("Got status %d out of dmtr_wait_any", status);
            assert(status == ECONNRESET || status == ECONNABORTED);
            dmtr_close(wait_out.qr_qd);
        }

        if (take_time() > *time_end) {
            log_warn("process time has passed. %d requests were processed.", completed);
            expired = true;
            /*
            printf("=====================\n");
            printf("%lu Pending operations\n", token_to_op.size());
            for (auto &t: token_to_op) {
                printf("%ld -> %s; ", t.first, t.second.c_str());
            }
            printf("\n=====================\n");
            */
            break;
        }
    }

    if (!expired) {
        log_info("Process thread %d exiting after having processed %d requests", my_idx, completed);
    }
    return 0;
}

/*****************************************************************
 ****************** CREATE I/O QUEUES ****************************
 *****************************************************************/

int create_queues(double interval_ns, int n_requests, std::string host, int port,
                  int process_conn_memq, hr_clock::time_point *time_end, int my_idx) {
    /* Configure target */
    struct sockaddr_in saddr = {};
    saddr.sin_family = AF_INET;
    if (inet_pton(AF_INET, host.c_str(), &saddr.sin_addr) != 1) {
        log_error("Unable to parse IP address!: %s", strerror(errno));
        return -1;
    }
    saddr.sin_addr.s_addr = htonl(ntohl(saddr.sin_addr.s_addr) + my_idx * 2);
    saddr.sin_port = htons(port);
    log_info("Thread %d sending requests to %s", my_idx, inet_ntoa(saddr.sin_addr));

    // We use std chrono here, rather than Boost's, because it's more convenient for sleep_until
    std::chrono::steady_clock::time_point create_start_time = std::chrono::steady_clock::now();

    /* Times at which the connections should be initiated */
    std::chrono::steady_clock::time_point send_times[n_requests];

    for (int i = 0; i < n_requests; ++i) {
        std::chrono::nanoseconds elapsed_time((long int)(interval_ns * i));
        send_times[i] = create_start_time + elapsed_time;
    }

    int connected = 0;
    bool expired = false;
    for (int interval = 0; interval < n_requests; interval++) {
        /* Wait until the appropriate time to create the connection */
        std::this_thread::sleep_until(send_times[interval]);

        std::unique_ptr<RequestState> req = std::move(http_requests[interval]);

        /* Create Demeter queue */
        int qd = 0;
        DMTR_OK(dmtr_socket(&qd, AF_INET, SOCK_STREAM, 0));
        req->conn_qd = qd;

        /* Connect */
#if defined(DMTR_TRACE) || defined(LEGACY_PROFILING)
        update_request_state(*req, CONNECTING, take_time());
#endif
        DMTR_OK(dmtr_connect(qd, reinterpret_cast<struct sockaddr *>(&saddr), sizeof(saddr)));
        connected++;
#if defined(DMTR_TRACE) || defined(LEGACY_PROFILING)
        update_request_state(*req, CONNECTED, take_time());
#endif

        /* Make this request available to the request handler thread */
        dmtr_sgarray_t sga;
        sga.sga_numsegs = 1;
        //FIXME the process_connection() thread should now make this ptr unique at dequeue.
        sga.sga_segs[0].sgaseg_buf = reinterpret_cast<void *>(req.release());
        sga.sga_segs[0].sgaseg_len = sizeof(req);

        dmtr_qtoken_t token;
        dmtr_push(&token, process_conn_memq, &sga);
        while(dmtr_wait(NULL, token) == EAGAIN) {
            if (terminate) {
                break;
            }
            continue;
        }

        if (take_time() > *time_end) {
            log_warn("create time has passed. %d connection were established.", connected);
            expired = true;
            break;
        }
    }

    if (!expired) {
        log_info("Create thread %d exiting after having created %d requests", my_idx, connected);
    }
    return 0;
}

/**********************************************************************
 ********************** LONG LIVED CONNECTION MODE ********************
 **********************************************************************/
int long_lived_processing(double interval_ns, uint32_t n_requests, std::string host, int port,
                          int log_memq, hr_clock::time_point *time_end, int my_idx,
                          bool debug_duration_flag) {
    /* Configure target */
    struct sockaddr_in saddr = {};
    saddr.sin_family = AF_INET;
    if (inet_pton(AF_INET, host.c_str(), &saddr.sin_addr) != 1) {
        log_error("Unable to parse IP address!: %s", strerror(errno));
        return -1;
    }
    saddr.sin_addr.s_addr = htonl(ntohl(saddr.sin_addr.s_addr) + my_idx * 2);
    saddr.sin_port = htons(port);
    log_info("Thread %d sending requests to %s", my_idx, inet_ntoa(saddr.sin_addr));

    hr_clock::time_point create_start_time = take_time();

    /* Times at which the requests should be initiated */
    hr_clock::time_point send_times[n_requests];

    for (uint32_t i = 0; i < n_requests; ++i) {
        boost::chrono::nanoseconds elapsed_time((long int)(interval_ns * i));
        send_times[i] = create_start_time + elapsed_time;
    }

    /* Create Demeter queue */
    int qd = 0;
    DMTR_OK(dmtr_socket(&qd, AF_INET, SOCK_STREAM, 0));
    /* Connect */
    DMTR_OK(dmtr_connect(qd, reinterpret_cast<struct sockaddr *>(&saddr), sizeof(saddr)));

    int start_offset = 0;
    bool expired = false;
    uint32_t completed = 0;
    uint32_t send_index = 0;
    dmtr_qtoken_t token;
    std::vector<dmtr_qtoken_t> tokens;
    tokens.reserve(1024); // If we go beyond we really have other performance problems anyway
    std::unordered_map<uint32_t, std::unique_ptr<RequestState> > requests;
    requests.reserve(1024);
#ifdef OP_DEBUG
    std::unordered_map<dmtr_qtoken_t, std::string> pending_ops;
#endif
    /* If we still have pending requests, or we have pending push to logger's memory queue */
    while (completed < n_requests || tokens.size() > 0) {
        if (terminate) {
            log_warn(" worker %d set to terminate", my_idx);
            break;
        }
        hr_clock::time_point maintenant = take_time();
        if (maintenant > *time_end && !debug_duration_flag) {
            log_warn("Process time has passed. %d requests were processed.", completed);
            expired = true;
#ifdef OP_DEBUG
            int missing = n_requests - completed;
            if (missing > 0) {
                print_op_debug(pending_ops);
            }
#endif
            break;
        }
        /** First check if it is time to emmit a new request over the connection */
        if (maintenant > send_times[send_index] && send_index < n_requests) {
            std::unique_ptr<RequestState> request = std::move(http_requests[send_index]);
            //printf("Retrieving request %d stored in unique ptr %p (%p) from http_requests\n", request->id, &request, request.get());
            assert(send_index == request->id);
            send_index++;
            dmtr_sgarray_t sga;
            sga.sga_numsegs = 1;
            sga.sga_segs[0].sgaseg_len = request->req_size;
            sga.sga_segs[0].sgaseg_buf = (void *) request->req;
#if defined(DMTR_TRACE) || defined(LEGACY_PROFILING)
            update_request_state(*request, SENDING, take_time());
#endif
            DMTR_OK(dmtr_push(&token, qd, &sga));
            tokens.push_back(token);
            log_debug("Scheduling request %d for send", request->id);
            //printf("Sending %s\n", request->req+sizeof(uint32_t));
            //printf("Scheduled PUSH: %d/%lu\n", request->id, token);
            requests.insert(std::pair<uint32_t, std::unique_ptr<RequestState> >(request->id, std::move(request)));
#ifdef OP_DEBUG
            pending_ops.insert(std::pair<dmtr_qtoken_t, std::string>(token, "NET_PUSH"));
#endif
        }

        if (tokens.empty()) {
            continue;
        }

        dmtr_qresult_t wait_out;
        int idx;
        int status = dmtr_wait_any(&wait_out, &start_offset, &idx, tokens.data(), tokens.size());
        hr_clock::time_point op_time = take_time();
<<<<<<< HEAD
=======
        if (status == EAGAIN) {
            continue;
        }
        token = tokens[idx];
        tokens.erase(tokens.begin()+idx);
>>>>>>> 7ecafacd
        if (status == 0) {
            token = tokens[idx];
            tokens.erase(tokens.begin()+idx);
#ifdef OP_DEBUG
            update_pql(tokens.size(), workers_pql[my_idx]);
#endif
            assert(wait_out.qr_value.sga.sga_numsegs == 1);

            if (wait_out.qr_qd == log_memq) {
                assert(wait_out.qr_opcode == DMTR_OPC_PUSH);
                continue;
            }

            /* Retrieve the ID before the request is processed further */
            uint32_t * const req_id_ptr =
                reinterpret_cast<uint32_t *>(wait_out.qr_value.sga.sga_segs[0].sgaseg_buf);
            uint32_t req_id = *req_id_ptr;

            auto req = requests.find(req_id);
            if (req == requests.end()) {
                log_error("[OPC %d] operated unregistered request %d (%p) (completed/sent so far: %d/%d)",
                           wait_out.qr_opcode,
                           req_id, wait_out.qr_value.sga.sga_segs[0].sgaseg_buf,
                           completed, send_index);
                //terminate = true;
                continue;
            }
            std::unique_ptr<RequestState> request = std::move(req->second);
            //printf("Found request %p (%p) mapped to req id %d\n", &request, request.get(), req_id);
            assert(request->id == req_id);
            //printf("There are %zu items in the requests map\n", requests.size());

            if (wait_out.qr_opcode == DMTR_OPC_PUSH) {
#ifdef OP_DEBUG
                pending_ops.erase(token);
#endif
#if defined(DMTR_TRACE) || defined(LEGACY_PROFILING)
                update_request_state(*request, READING, op_time);
                request->push_token = token;
#endif
                log_debug("Scheduling request %d for read", request->id);
                DMTR_OK(dmtr_pop(&token, wait_out.qr_qd));
                tokens.push_back(token);

                free(request->req); //XXX putting this in the log threads causes ASAN heap-read-after-free??
                //printf("Scheduled POP %d/%lu\n", request->id, token);
                requests[request->id] = std::move(request);
#ifdef OP_DEBUG
                pending_ops.insert(std::pair<dmtr_qtoken_t, std::string>(token, "NET_POP"));
#endif
            } else if (wait_out.qr_opcode == DMTR_OPC_POP) {
#ifdef OP_DEBUG
                pending_ops.erase(token);
#endif
#if defined(DMTR_TRACE) || defined(LEGACY_PROFILING)
                update_request_state(*request, COMPLETED, op_time);
                request->pop_token = token;
#endif
                /* Null terminate the response (for validate_response) */
                char *req_c = reinterpret_cast<char *>(
                    wait_out.qr_value.sga.sga_segs[0].sgaseg_buf
                );
                std::string resp_str(req_c+sizeof(uint32_t));
                request->valid = validate_response(resp_str, check_resp_clen);
                free(wait_out.qr_value.sga.sga_segs[0].sgaseg_buf);

                RequestState *ptrtoreq = request.release();
                requests.erase(ptrtoreq->id);
                //printf("Retired %d\n", ptrtoreq->id);
                log_debug("Retired request %d", ptrtoreq->id);
                completed++;

                dmtr_sgarray_t sga;
                sga.sga_numsegs = 1;
                sga.sga_segs[0].sgaseg_len = sizeof(request);
                sga.sga_segs[0].sgaseg_buf = reinterpret_cast<void *>(ptrtoreq);
                dmtr_push(&token, log_memq, &sga);
                tokens.push_back(token);
            }
        } else {
            assert(status == ECONNRESET || status == ECONNABORTED);
            DMTR_OK(dmtr_close(wait_out.qr_qd));
            token = tokens[idx];
            tokens.erase(tokens.begin()+idx);
        }

        if (take_time() > *time_end && !debug_duration_flag) {
            log_warn("Process time has passed. %d requests were processed.", completed);
            expired = true;
#ifdef OP_DEBUG
            int missing = n_requests - completed;
            if (missing > 0) {
                print_op_debug(pending_ops);
            }
#endif
            break;
        }
    }

    if (!expired) {
        log_info(
            "Long lived process thread %d exiting after having created %d and processed %d requests",
            my_idx, send_index, completed
        );
    }

    return 0;
}

void sig_handler(int signo) {
    printf("Entering signal handler\n");
    terminate = true;
    printf("Exiting signal handler\n");
}

void pin_thread(pthread_t thread, u_int16_t cpu) {
    cpu_set_t cpuset;
    CPU_ZERO(&cpuset);
    CPU_SET(cpu, &cpuset);

    int rtn = pthread_setaffinity_np(thread, sizeof(cpu_set_t), &cpuset);
    if (rtn != 0) {
        fprintf(stderr, "could not pin thread: %s\n", strerror(errno));
    }
}

/* TODO
 * - Handle maximum concurrency?
 * - Add TID to logs
 */

/**
 * FIXME:
 * - Split IP/address and URI from the url argument (use server_ip_address from yaml config)
 */
int main(int argc, char **argv) {
    int rate, duration, n_threads;
    std::string url, uri_list, label, log_dir;
    namespace po = boost::program_options;
    bool short_lived, debug_duration_flag, flag_type;
    po::options_description desc{"Rate client options"};
    desc.add_options()
        ("debug-duration", po::bool_switch(&debug_duration_flag), "Remove duration limits for threads")
        ("short-lived", po::bool_switch(&short_lived), "Re-use connection for each request")
        ("rate,r", po::value<int>(&rate)->required(), "Start rate")
        ("duration,d", po::value<int>(&duration)->required(), "Duration")
        ("url,u", po::value<std::string>(&url)->required(), "Target URL")
        ("label,l", po::value<std::string>(&label)->default_value("rate_client"), "experiment label")
        ("log-dir,L", po::value<std::string>(&log_dir)->default_value("./"), "Log directory")
        ("client-threads,T", po::value<int>(&n_threads)->default_value(1), "Number of client threads")
        ("uri-list,f", po::value<std::string>(&uri_list)->default_value(""), "List of URIs to request")
        ("flag-type", po::bool_switch(&flag_type), "Specify request type in User-Agent");
    parse_args(argc, argv, false, desc);

    if (short_lived) {
        log_info("Starting client in short lived mode");
        long_lived = false;
    }

#ifdef OP_DEBUG
    workers_pql.reserve(PQL_RESA);
#endif

    static const size_t host_idx = url.find_first_of("/");
    if (host_idx == std::string::npos) {
        log_error("Wrong URL format given (%s)", url.c_str());
        return -1;
    }
    std::string uri = url.substr(host_idx+1);
    std::string host = url.substr(0, host_idx);

    if (rate < n_threads ) {
        n_threads = rate;
        log_warn("Adjusting number of threads to match rate (now %d)", n_threads);
    }

    /* Compute request per interval per thread */
    // First, distribute requests among threads:
    double rate_per_thread = (double) rate / n_threads;

    // Compute interval -- the time we have to send a request -- per thread
    double interval_ns_per_thread = 1000000000.0 / rate_per_thread;

    uint32_t total_requests = rate * duration;
    uint32_t req_per_thread = total_requests / n_threads;

    /* Setup Demeter */
    DMTR_OK(dmtr_init(argc , argv));

    /* Setup worker threads */
    int nw;
    if (short_lived) {
        nw = 3;
    } else {
        nw = 2;
    }

    log_info("Starting %d*%d threads to serve %d requests (%d reqs / thread)",
              n_threads, nw, total_requests, req_per_thread);
    log_info("Requests per second: %d. Adjusted total requests: %d", rate, req_per_thread*n_threads);
    log_info("Interval size: %.2f ns", interval_ns_per_thread);

    /* Pre-compute the HTTP requests */
    if (!uri_list.empty()) {
        /* Loop-over URI file to create requests */
        std::ifstream urifile(uri_list.c_str());
        if (urifile.bad() || !urifile.is_open()) {
            log_error("Failed to open uri list file");
            return -1;
        }
        /* We loop in case the URI file was not created with the desired amount of requests in mind */
        while (http_requests.size() < total_requests) {
            while (std::getline(urifile, uri) && http_requests.size() < total_requests) {
                std::string user_agent;
                std::string req_uri;
                if (flag_type) {
                    std::stringstream ss(uri);
                    getline(ss, user_agent, ',');
                    getline(ss, req_uri, ',');
                } else {
                    user_agent = DEFAULT_USER_AGENT;
                    req_uri = uri;
                }

                char * const req = reinterpret_cast<char *>(malloc(MAX_REQUEST_SIZE));
                memset(req, '\0', MAX_REQUEST_SIZE);
                uint32_t id = (uint32_t) http_requests.size();
                memcpy(req, (uint32_t *) &id, sizeof(uint32_t));
                size_t req_size = snprintf(
                    req + sizeof(uint32_t), MAX_REQUEST_SIZE - sizeof(uint32_t),
                    REQ_STR, req_uri.c_str(), host.c_str(), user_agent.c_str()
                );
                req_size += sizeof(uint32_t);
                std::unique_ptr<RequestState> req_obj(new RequestState(req, req_size, id));
                http_requests.push_back(std::move(req_obj));
            }
            urifile.clear(); //Is this needed in c++11?
            urifile.seekg(0, std::ios::beg);
        }
    } else {
        /* All requests are the one given to the CLI */
        for (uint32_t i = 0; i < total_requests; ++i) {
            char * const req = reinterpret_cast<char *>(malloc(MAX_REQUEST_SIZE));
            memset(req, '\0', MAX_REQUEST_SIZE);
            memcpy(req, (uint32_t *) &i, sizeof(uint32_t));
            size_t req_size = snprintf(
                req + sizeof(uint32_t), MAX_REQUEST_SIZE - sizeof(uint32_t),
                REQ_STR, uri.c_str(), host.c_str(), DEFAULT_USER_AGENT.c_str()
            );
            req_size += sizeof(uint32_t);
            std::unique_ptr<RequestState> req_obj(new RequestState(req, req_size, i));
            http_requests.push_back(std::move(req_obj));
        }
    }

    /* Determine max thread running time */
    // Give one extra second to initiate request
    boost::chrono::seconds duration_init(duration + 1);
    hr_clock::time_point time_end_init = take_time() + duration_init;

    // Give five extra second to send and gather responses
    boost::chrono::seconds duration_process(duration + 5);
    hr_clock::time_point time_end_process = take_time() + duration_process;

    // Give ten extra seconds to log responses
    boost::chrono::seconds duration_log(duration + 15);
    hr_clock::time_point time_end_log = take_time() + duration_log;

    /* Block SIGINT to ensure handler will only be run in main thread */
    sigset_t mask, oldmask;
    sigemptyset(&mask);
    sigaddset(&mask, SIGINT);
    sigaddset(&mask, SIGQUIT);
    int ret = pthread_sigmask(SIG_BLOCK, &mask, &oldmask);
    if (ret != 0) {
        fprintf(stderr, "Couln't block SIGINT and SIGQUIT: %s\n", strerror(errno));
    }
    if (signal(SIGINT, sig_handler) == SIG_ERR)
        std::cout << "\ncan't catch SIGINT\n";
    if (signal(SIGTERM, sig_handler) == SIG_ERR)
        std::cout << "\ncan't catch SIGTERM\n";

    /* Initialize responses first, then logging, then request initialization */
    for (int i = 0; i < n_threads; ++i) {
        struct state_threads *st = new state_threads();
        int log_memq;
        DMTR_OK(dmtr_queue(&log_memq));
        st->log = new std::thread(
            log_responses,
            req_per_thread, log_memq, &time_end_log,
            log_dir, label, i
        );
        pin_thread(st->log->native_handle(), i+8);
        if (long_lived) {
            /** some book-keeping */
            st->resp = new std::thread(
                long_lived_processing,
                interval_ns_per_thread, req_per_thread,
                host, port, log_memq, &time_end_process,
                i, debug_duration_flag
            );
            pin_thread(st->resp->native_handle(), i+9);
#ifdef OP_DEBUG
            workers_pql.push_back(new poll_q_len());
#endif
        } else {
            int process_conn_memq;
            DMTR_OK(dmtr_queue(&process_conn_memq));
            st->resp = new std::thread(
                process_connections,
                i, req_per_thread, &time_end_process,
                process_conn_memq, log_memq
            );
            pin_thread(st->init->native_handle(), i+4);
            st->init = new std::thread(
                create_queues,
                interval_ns_per_thread, req_per_thread,
                host, port, process_conn_memq, &time_end_init, i
            );
            pin_thread(st->init->native_handle(), i+5);
        }
        threads.push_back(st);
    }

    /* Re-enable SIGINT and SIGQUIT */
    ret = pthread_sigmask(SIG_SETMASK, &oldmask, NULL);
    if (ret != 0) {
        fprintf(stderr, "Couln't block SIGINT: %s\n", strerror(errno));
    }

    // Wait on all of the initialization threads
    if (short_lived) {
        for (int i = 0; i < n_threads; i++) {
            threads[i]->init->join();
            delete threads[i]->init;
        }
        log_info("Requests creation finished");
    }

    // Wait on the response threads
    // TODO: In short lived mode, when init threads stop early, signal this to stop
    for (int i = 0; i < n_threads; i++) {
        threads[i]->resp->join();
        delete threads[i]->resp;
    }
    log_info("Responses gathered");

    // Wait on the logging threads TODO also shut this off if previous threads stop early
    for (int i = 0; i < n_threads; i++) {
        threads[i]->log->join();
        delete threads[i]->log;
    }

    for (int i = 0; i < n_threads; i++) {
        delete threads[i];
#ifdef OP_DEBUG
        delete workers_pql[i];
#endif
    }

    return 0;
}<|MERGE_RESOLUTION|>--- conflicted
+++ resolved
@@ -663,14 +663,11 @@
         int idx;
         int status = dmtr_wait_any(&wait_out, &start_offset, &idx, tokens.data(), tokens.size());
         hr_clock::time_point op_time = take_time();
-<<<<<<< HEAD
-=======
         if (status == EAGAIN) {
             continue;
         }
         token = tokens[idx];
         tokens.erase(tokens.begin()+idx);
->>>>>>> 7ecafacd
         if (status == 0) {
             token = tokens[idx];
             tokens.erase(tokens.begin()+idx);
