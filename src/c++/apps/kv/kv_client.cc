#include <string>
#include <iostream>
#include <fstream>
#include <thread>

#include <signal.h>
#include <errno.h>
#include <arpa/inet.h>

#include <boost/program_options.hpp>

#include <dmtr/time.hh>
#include <dmtr/libos/persephone.hh>
#include <dmtr/libos/io_queue.hh>

#include "common.hh"
#include "logging.h"

#define DMTR_TRACE

void pin_thread(pthread_t thread, int cpu) {
    cpu_set_t cpuset;
    CPU_ZERO(&cpuset);
    CPU_SET(cpu, &cpuset);

    int rtn = pthread_setaffinity_np(thread, sizeof(cpu_set_t), &cpuset);
    if (rtn != 0) {
        fprintf(stderr, "could not pin thread: %s\n", strerror(errno));
    }
    log_info("Pinned to core %u", cpu);
}

class ClientRequest {
#if defined(DMTR_TRACE) || defined(LEGACY_PROFILING)
    public: hr_clock::time_point connecting;     /**< Time that dmtr_connect() started */
    public: hr_clock::time_point connected;   /**< Time that dmrt_connect() completed */
    public: hr_clock::time_point sending;       /**< Time that dmtr_push() started */
    public: hr_clock::time_point reading;        /**< Time that dmtr_pop() started */
    public: hr_clock::time_point completed;   /**< Time that dmtr_pop() completed */
    public: dmtr_qtoken_t push_token; /** The token associated to writing the request */
    public: dmtr_qtoken_t pop_token; /** The token associated with reading the response */
#endif
    public: bool valid; /** Whether the response was valid */
    public: const char * req; /** The actual request */
    public: size_t req_size; /** Number of Bytes in the request */
    public: int conn_qd; /** The connection's queue descriptor */
    public: uint32_t id; /** Request id */

    public: ClientRequest(const char * req, size_t req_size, uint32_t id): req(req), req_size(req_size), id(id) {}
    public: ~ClientRequest() {}
};


/*
 * This client sends requests in a closed loop.
 * It takes a list of URI from the command line, and will loop over it until $duration expires
 */

bool terminate = false;
void sig_handler(int signo) {
    log_debug("Setting terminate flag in signal handler");
    terminate = true;
}


namespace bpo = boost::program_options;

struct ClientOpts {
    std::string ip;
    uint16_t port;
    std::string cmd_file;
    int duration;
    int pipeline;
    CommonOptions common;
};

int parse_client_args(int argc, char **argv, ClientOpts &options) {
    bpo::options_description opts{"KV Server options"};
    opts.add_options()
                    ("duration,d", bpo::value<int>(&options.duration)->required(), "Duration")
                    ("ip",
                        bpo::value<std::string>(&options.ip)->default_value("127.0.0.1"),
                        "Server IP")
                    ("port",
                        bpo::value<uint16_t>(&options.port)->default_value(12345),
                        "Server port")
                    ("cmd-file",
                        bpo::value<std::string>(&options.cmd_file)->required(),
                        "Initial commands")
                    ("pipeline,P",
                        bpo::value<int>(&options.pipeline)->default_value(1),
                        "Number to pipeline");

    return parse_args(argc, argv, opts, options.common);
}

std::unique_ptr<ClientRequest> send_request(PspServiceUnit &su, int qfd, std::string request_str, int id) {
    dmtr_sgarray_t sga;
    auto cr = std::make_unique<ClientRequest>(request_str.c_str(), request_str.size(), id);
    sga.sga_numsegs = 1;
    sga.sga_segs[0].sgaseg_len = request_str.size();
    sga.sga_segs[0].sgaseg_buf = const_cast<void *>(static_cast<const void *>(request_str.c_str()));
    /* Schedule and send the request */
#ifdef DMTR_TRACE
    cr->sending = take_time();
#endif
    dmtr_qtoken_t token;
    if (su.ioqapi.push(token, qfd, sga)) {
        log_error("Error pushing");
        return nullptr;
    }
#ifdef DMTR_TRACE
    cr->push_token = token;
#endif
    dmtr_qresult_t qr;
    while (su.wait(&qr, token) == EAGAIN) {
        if (terminate) { break; }
    } //XXX should we check for severed connection here?
    assert(DMTR_OPC_PUSH == qr.qr_opcode);
#ifdef DMTR_TRACE
    cr->reading = take_time();
#endif
    return std::move(cr);
}

int main (int argc, char *argv[]) {
    /* Parse options */
    int duration;
    std::string uri_list, label, log_dir, remote_host;
    namespace po = boost::program_options;
    ClientOpts opts;
    if (parse_client_args(argc, argv, opts)) {
        return 1;
    }

    log_info(
        "Running closed loop client for %d seconds, using URIs listed in %s",
        duration, uri_list.c_str()
    );

    /* Configure signal handler */
    if (signal(SIGINT, sig_handler) == SIG_ERR)
        log_error("can't catch SIGINT");
    if (signal(SIGTERM, sig_handler) == SIG_ERR)
        log_error("can't catch SIGTERM");

    /* Extract URIS from list */
    std::vector<std::string> requests_str;
    std::ifstream input_file(opts.cmd_file);
    if (!input_file.is_open()) {
        log_error("Cannot open %s", opts.cmd_file.c_str());
        return -1;
    }
    std::string line;
    while (std::getline(input_file, line)) {
        requests_str.push_back(line);
    }
    input_file.close();

    /* Init Persephone ServiceUnit */
    PspServiceUnit su(0, dmtr::io_queue::category_id::NETWORK_Q, argc, argv);

    pin_thread(pthread_self(), 4);
    /* Configure socket */
    struct sockaddr_in saddr = {};
    saddr.sin_family = AF_INET;
    if (inet_pton(AF_INET, opts.ip.c_str(), &saddr.sin_addr) != 1) {
        log_error("Unable to parse host address: %s", strerror(errno));
        exit(1);
    }
    saddr.sin_port = htons(opts.port);
    log_info("Closed loop client configured to send requests to %s:%d", inet_ntoa(saddr.sin_addr), opts.port);

    /* Configure IO queue */
    int qfd;
    DMTR_OK(su.ioqapi.socket(qfd, AF_INET, SOCK_STREAM, 0));

    /* "Connect" */
    DMTR_OK(su.ioqapi.connect(qfd, reinterpret_cast<struct sockaddr *>(&saddr), sizeof(saddr)));

    boost::chrono::seconds duration_tp(opts.duration);
    log_info("Running for %lu", duration_tp.count());

    std::vector<std::unique_ptr<ClientRequest> > requests;
<<<<<<< HEAD
    requests.reserve(10000000); //XXX
=======
    requests.reserve(9000000); //XXX
>>>>>>> 81c5ae78
    int resp_idx = 0;

    uint32_t sent_requests = 0;
    for (int i=0; i < opts.pipeline - 1; i++) {
        std::string request_str = requests_str[sent_requests % requests_str.size()];
        requests.push_back(std::move(send_request(su, qfd, request_str, sent_requests)));
        sent_requests++;
    }


    dmtr_qtoken_t token;
    dmtr_qresult_t qr;
    hr_clock::time_point start_time = take_time();
    while (take_time() - start_time < duration_tp) {
        /* Pick a request, craft it, prepare the SGA */
        std::string request_str = requests_str[sent_requests % requests_str.size()];

        requests.push_back(std::move(send_request(su, qfd, request_str, sent_requests)));

        ClientRequest &resp_cr = *requests[resp_idx++];

        /* Wait for an answer */
        DMTR_OK(su.ioqapi.pop(token, qfd));
#ifdef DMTR_TRACE
        resp_cr.pop_token = token;
#endif
        int wait_rtn;
        while ((wait_rtn = su.wait(&qr, token)) == EAGAIN) {
            if (terminate) { break; }
        }
        if (wait_rtn == ECONNABORTED || wait_rtn == ECONNRESET) {
            break;
        }
        assert(DMTR_OPC_POP == qr.qr_opcode);
        assert(qr.qr_value.sga.sga_numsegs == 1);
#ifdef DMTR_TRACE
        resp_cr.completed = take_time();
#endif
        free(qr.qr_value.sga.sga_buf);
        sent_requests++;
    }

<<<<<<< HEAD
    // FIXME: CLIENT CRASHES ON CLOSE FOR SOME REASON
    // DMTR_OK(su.ioqapi.close(qfd));
=======
    log_info("Done with all of %d requests", sent_requests);
    //DMTR_OK(su.ioqapi.close(qfd));
>>>>>>> 81c5ae78

#ifdef DMTR_TRACE
    std::string trace_file = opts.common.log_dir + "/traces";
    FILE *f = fopen(trace_file.c_str(), "w");
    if (f) {
        fprintf(f, "REQ_ID\tSENDING\tREADING\tCOMPLETED\tPUSH_TOKEN\tPOP_TOKEN\n");
    } else {
        log_error("Could not open log file!!");
        return 1;
    }

    for (auto &req: requests) {
        fprintf(
            f, "%d\t%lu\t%lu\t%lu\t%lu\t%lu\n",
            req->id,
            since_epoch(req->sending),
            since_epoch(req->reading),
            since_epoch(req->completed),
            req->push_token,
            req->pop_token
        );
    }

    fclose(f);
#endif

    return 0;
}<|MERGE_RESOLUTION|>--- conflicted
+++ resolved
@@ -182,11 +182,7 @@
     log_info("Running for %lu", duration_tp.count());
 
     std::vector<std::unique_ptr<ClientRequest> > requests;
-<<<<<<< HEAD
     requests.reserve(10000000); //XXX
-=======
-    requests.reserve(9000000); //XXX
->>>>>>> 81c5ae78
     int resp_idx = 0;
 
     uint32_t sent_requests = 0;
@@ -229,13 +225,10 @@
         sent_requests++;
     }
 
-<<<<<<< HEAD
     // FIXME: CLIENT CRASHES ON CLOSE FOR SOME REASON
     // DMTR_OK(su.ioqapi.close(qfd));
-=======
+
     log_info("Done with all of %d requests", sent_requests);
-    //DMTR_OK(su.ioqapi.close(qfd));
->>>>>>> 81c5ae78
 
 #ifdef DMTR_TRACE
     std::string trace_file = opts.common.log_dir + "/traces";
