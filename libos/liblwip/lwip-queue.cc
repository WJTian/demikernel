/*
 * Copyright (c) 2014, University of Washington.
 * All rights reserved.
 *
 * This file is distributed under the terms in the attached LICENSE file.
 * If you do not find this file, copies can be found by writing to:
 * ETH Zurich D-INFK, CAB F.78, Universitaetstr. 6, CH-8092 Zurich.
 * Attn: Systems Group.
 */

#include "lwip-queue.h"

#include <dmtr/annot.h>
#include <dmtr/cast.h>
#include <dmtr/mem.h>
#include <libos/common/latency.h>

#include <cassert>
#include <cassert>
#include <cstdint>
#include <cstdio>
#include <cstdlib>
#include <cstring>
#include <netinet/in.h>
#include <rte_common.h>
#include <rte_cycles.h>
#include <rte_eal.h>
#include <rte_ethdev.h>
#include <rte_ip.h>
#include <rte_lcore.h>
#include <rte_memcpy.h>
#include <rte_udp.h>
#include <unistd.h>

DEFINE_LATENCY(dev_read_latency);
DEFINE_LATENCY(dev_write_latency);

#define NUM_MBUFS               8191
#define MBUF_CACHE_SIZE         250
#define RX_RING_SIZE            128
#define TX_RING_SIZE            512
#define IP_DEFTTL  64   /* from RFC 1340. */
#define IP_VERSION 0x40
#define IP_HDRLEN  0x05 /* default IP header length == five 32-bits words. */
#define IP_VHL_DEF (IP_VERSION | IP_HDRLEN)
#define DMTR_DEBUG 	0
#define TIME_ZEUS_LWIP		1

/*
 * RX and TX Prefetch, Host, and Write-back threshold values should be
 * carefully set for optimal performance. Consult the network
 * controller's datasheet and supporting DPDK documentation for guidance
 * on how these parameters should be set.
 */
#define RX_PTHRESH          0 /**< Default values of RX prefetch threshold reg. */
#define RX_HTHRESH          0 /**< Default values of RX host threshold reg. */
#define RX_WTHRESH          0 /**< Default values of RX write-back threshold reg. */

/*
 * These default values are optimized for use with the Intel(R) 82599 10 GbE
 * Controller and the DPDK ixgbe PMD. Consider using other values for other
 * network controllers and/or network drivers.
 */
#define TX_PTHRESH          0 /**< Default values of TX prefetch threshold reg. */
#define TX_HTHRESH          0  /**< Default values of TX host threshold reg. */
#define TX_WTHRESH          0  /**< Default values of TX write-back threshold reg. */


/*
 * Configurable number of RX/TX ring descriptors
 */
#define RTE_TEST_RX_DESC_DEFAULT    128
#define RTE_TEST_TX_DESC_DEFAULT    128

struct mac2ip {
    struct ether_addr mac;
    uint32_t ip;
};

static struct mac2ip ip_config[] = {
    // eth1 on cassance
    {       { 0x00, 0x0d, 0x3a, 0x5d, 0xac, 0x15 },
            ((10U << 24) | (0 << 16) | (0 << 8) | 5),
    },
    // eth1 on hightent
    {       { 0x00, 0x0d, 0x3a, 0x72, 0xfc, 0x93 },
            ((10U << 24) | (0 << 16) | (0 << 8) | 7),
    },
};
/*
static struct mac2ip ip_config[] = {
    {       { 0x50, 0x6b, 0x4b, 0x48, 0xf8, 0xf2 },
            0x040c0c0c,       // 12.12.12.4
    },
    {       { 0x50, 0x6b, 0x4b, 0x48, 0xf8, 0xf3 },
            0x050c0c0c,       // 12.12.12.5
    },
};
*/
static struct ether_addr ether_broadcast = {
    .addr_bytes = {0xff, 0xff, 0xff, 0xff, 0xff, 0xff}
};


struct rte_mempool *mbuf_pool;
struct rte_eth_conf port_conf;
struct rte_eth_txconf tx_conf;
struct rte_eth_rxconf rx_conf;
struct rte_eth_dev_info dev_info;
bool is_init = false;

struct ether_addr*
ip_to_mac(in_addr_t ip)
{
   for (unsigned int i = 0; i < sizeof(ip_config) / sizeof(struct mac2ip); i++) {
        struct mac2ip *e = &ip_config[i];
        if (ip == e->ip) {
            return &e->mac;
        }
    }
    return &ether_broadcast;
}

uint32_t
mac_to_ip(struct ether_addr mac)
{
    for (unsigned int i = 0; i < sizeof(ip_config) / sizeof(struct mac2ip); i++) {
         struct mac2ip *e = &ip_config[i];
         if (is_same_ether_addr(&mac, &e->mac)) {
             return e->ip;
         }
     }
    return 0;
}


int dmtr::lwip_queue::ip_sum(uint16_t &sum_out, const uint16_t *hdr, int hdr_len) {
    DMTR_NOTNULL(EINVAL, hdr);
    uint32_t sum = 0;

    while (hdr_len > 1) {
        sum += *hdr++;
        if (sum & 0x80000000) {
            sum = (sum & 0xFFFF) + (sum >> 16);
        }
        hdr_len -= 2;
    }

    while (sum >> 16) {
        sum = (sum & 0xFFFF) + (sum >> 16);
    }

    sum_out = ~sum;
    return 0;
}

#if DMTR_DEBUG
static inline void
print_ether_addr(const char *what, struct ether_addr *eth_addr)
{
    char buf[ETHER_ADDR_FMT_SIZE];
    ether_format_addr(buf, ETHER_ADDR_FMT_SIZE, eth_addr);
    printf("%s%s\n", what, buf);
}
#endif

static void
check_all_ports_link_status(uint8_t port_num, uint32_t port_mask)
{
#define CHECK_INTERVAL 			100 /* 100ms */
#define MAX_CHECK_TIME 			90 /* 9s (90 * 100ms) in total */

    uint8_t portid, count, all_ports_up, print_flag = 0;
    struct rte_eth_link link;

    printf("\nChecking link status... ");
    fflush(stdout);
    for (count = 0; count <= MAX_CHECK_TIME; count++) {
        all_ports_up = 1;
        for (portid = 0; portid < port_num; portid++) {
            if ((port_mask & (1 << portid)) == 0)
                continue;
            memset(&link, 0, sizeof(link));
            rte_eth_link_get_nowait(portid, &link);
            /* print link status if flag set */
            if (print_flag == 1) {
                if (link.link_status)
                    printf("Port %d Link Up - speed %u "
                        "Mbps - %s\n", (uint8_t)portid,
                        (unsigned)link.link_speed,
                (link.link_duplex == ETH_LINK_FULL_DUPLEX) ?
                    ("full-duplex") : ("half-duplex\n"));
                else
                    printf("Port %d Link Down\n",
                        (uint8_t)portid);
                continue;
            }
            /* clear all_ports_up flag if any link down */
            if (link.link_status == 0) {
                all_ports_up = 0;
                break;
            }
        }
        /* after finally printing all link status, get out */
        if (print_flag == 1)
            break;

        if (all_ports_up == 0) {
            printf(".");
            fflush(stdout);
            rte_delay_ms(CHECK_INTERVAL);
        }

        /* set the print_flag if all ports up or timeout */
        if (all_ports_up == 1 || count == (MAX_CHECK_TIME - 1)) {
            print_flag = 1;
            printf("done\n");
        }
    }
}

/*
 * Initializes a given port using global settings and with the RX buffers
 * coming from the mbuf_pool passed as a parameter.
 */
static inline int
port_init(uint8_t port, struct rte_mempool *mbuf_pool)
{
    struct rte_eth_dev_info dev_info;
    const uint16_t rx_rings = 1;
    const uint16_t tx_rings = 1;
    int retval;
    uint16_t q;
    uint16_t nb_rxd = RX_RING_SIZE;
    uint16_t nb_txd = TX_RING_SIZE;
    struct rte_eth_fc_conf fc_conf;

    rte_eth_dev_info_get(port, &dev_info);

    port_conf.rxmode.max_rx_pkt_len = ETHER_MAX_LEN;
    port_conf.rxmode.mq_mode = ETH_MQ_RX_RSS;
    port_conf.rxmode.split_hdr_size = 0;
    port_conf.rxmode.offloads = 0;
    port_conf.rx_adv_conf.rss_conf.rss_key = NULL;
    port_conf.rx_adv_conf.rss_conf.rss_hf = ETH_RSS_IP | dev_info.flow_type_rss_offloads;
    port_conf.txmode.mq_mode = ETH_MQ_TX_NONE;

    rx_conf.rx_thresh.pthresh = RX_PTHRESH;
    rx_conf.rx_thresh.hthresh = RX_HTHRESH;
    rx_conf.rx_thresh.wthresh = RX_WTHRESH;
    rx_conf.rx_free_thresh = 32;

    tx_conf.tx_thresh.pthresh = TX_PTHRESH;
    tx_conf.tx_thresh.hthresh = TX_HTHRESH;
    tx_conf.tx_thresh.wthresh = TX_WTHRESH;
    tx_conf.tx_free_thresh = 0;
    tx_conf.tx_rs_thresh = 0;
    tx_conf.offloads = 0;

    /* Configure the Ethernet device. */
    retval = rte_eth_dev_configure(port, rx_rings, tx_rings, &port_conf);
    if (retval != 0) {
        return retval;
    }

/*
    retval = rte_eth_dev_adjust_nb_rx_tx_desc(port, &nb_rxd, &nb_txd);
    if (retval != 0) {
        return retval;
    }
*/

    /* Allocate and set up 1 RX queue per Ethernet port. */
    for (q = 0; q < rx_rings; q++) {
        retval = rte_eth_rx_queue_setup(port, q, nb_rxd,
                    rte_eth_dev_socket_id(port), &rx_conf, mbuf_pool);

        if (retval < 0) {
            return retval;
        }
    }

    /* Allocate and set up 1 TX queue per Ethernet port. */
    for (q = 0; q < tx_rings; q++) {
        /* Setup txq_flags */
/*        struct rte_eth_txconf *txconf;

        rte_eth_dev_info_get(q, &dev_info);
        txconf = &dev_info.default_txconf;
        txconf->txq_flags = 0;*/

        retval = rte_eth_tx_queue_setup(port, q, nb_txd,
                    rte_eth_dev_socket_id(port), &tx_conf);
        if (retval < 0) {
            return retval;
        }
    }

    /* Start the Ethernet port. */
    retval = rte_eth_dev_start(port);
    if (retval < 0) {
        return retval;
    }

//    rte_eth_promiscuous_enable(port);

    /* retrieve current flow control settings per port */
    memset(&fc_conf, 0, sizeof(fc_conf));
    retval = rte_eth_dev_flow_ctrl_get(port, &fc_conf);
    if (retval != 0)
        return retval;

    /* and just disable the rx/tx flow control */
    fc_conf.mode = RTE_FC_NONE;
    retval = rte_eth_dev_flow_ctrl_set(port, &fc_conf);
        if (retval != 0)
            return retval;

    return 0;
}

int dmtr::lwip_queue::init_dpdk(int argc, char* argv[])
{
    if (is_init) {
        return 0;
    }

    unsigned nb_ports;
    int ret;

    ret = rte_eal_init(argc, argv);

    if (ret < 0) {
        rte_exit(ret, "Error with EAL initialization\n");
        return -1;
    }

    fprintf(stderr, "Sucessfully initialized EAL.\n");

    nb_ports = rte_eth_dev_count();
//    assert(nb_ports == 1);

    if (nb_ports <= 0) {
        rte_exit(EXIT_FAILURE, "No probed ethernet devices\n");
    }

    // Create pool of memory for ring buffers.

    // note: DPDK requires a name for the pool and the namespace is
    // system-wide, so we need to generate a randomized name if this
    // code is to be run by both server and client.
    char pool_name[15] = {0};
    strncpy(pool_name, "pktmbuf.XXXXXX", 14);
    mktemp(pool_name);
    fprintf(stderr, "Attempting to create pktmbuf pool named `%s`...\n", pool_name);

    mbuf_pool = rte_pktmbuf_pool_create(pool_name,
                                        NUM_MBUFS * nb_ports,
                                        MBUF_CACHE_SIZE,
                                        0,
                                        RTE_MBUF_DEFAULT_BUF_SIZE,
                                        rte_socket_id());

    if (mbuf_pool == NULL) {
        rte_exit(rte_errno, "Cannot create mbuf pool\n");
        return -1;
    }

    fprintf(stderr, "pktmbuf pool `%s` successfully created.\n", pool_name);

    /* Initialize all ports. */
    uint16_t i;
    uint16_t port_id = 0;
    RTE_ETH_FOREACH_DEV(i) {
        fprintf(stderr, "Attempting to start ethernet port %d...\n", i);
        int err = port_init(i, mbuf_pool);
        if (0 == err) {
            fprintf(stderr, "Ethernet port %d initialized.", i);
            port_id = i;
        } else {
            rte_exit(err, "Unable to initialize ethernet port %d.", i);
        }
    }

    check_all_ports_link_status(nb_ports, 0xFFFFFFFF);

    if (rte_lcore_count() > 1) {
        printf("\nWARNING: Too many lcores enabled. Only 1 used.\n");
    }

    is_init = true;
    our_dpdk_port_id = port_id;
    return 0;
}

int dmtr::lwip_queue::init_dpdk() {
    char* argv[] = {(char*)"",
                    (char*)"-l",
                    (char*)"0-3",
                    (char*)"-n",
                    (char*)"1",
                    (char*)"-w",
                    (char*)"0002:00:02.0",
                    (char*)"--vdev=net_vdev_netvsc0,iface=eth1",
                    (char*)""};
<<<<<<< HEAD
    int argc = 6;
    return init_dpdk(argc, argv);
=======
    int argc = 8;
	return lwip_init(argc, argv);
>>>>>>> d4c82de6
}

const size_t dmtr::lwip_queue::our_max_queue_depth = 64;
boost::optional<uint16_t> dmtr::lwip_queue::our_dpdk_port_id;

dmtr::lwip_queue::task::task() :
    pull(false),
    done(false),
    error(0),
    header{},
    sga{}
{}

dmtr::lwip_queue::lwip_queue(int qd) :
    io_queue(NETWORK_Q, qd)
{}

int dmtr::lwip_queue::new_object(io_queue *&q_out, int qd) {
    q_out = NULL;

    // todo: this should be initialized in `dmtr_init()`;
    DMTR_OK(init_dpdk());
    q_out = new lwip_queue(qd);
    return 0;
}

dmtr::lwip_queue::~lwip_queue()
{}

int dmtr::lwip_queue::socket(int domain, int type, int protocol) {
    // we don't currently support anything but UDP.
    if (type != SOCK_DGRAM) {
        return ENOTSUP;
    }

    return 0;
}

int dmtr::lwip_queue::listen(int backlog)
{
    return ENOTSUP;
}

int dmtr::lwip_queue::bind(const struct sockaddr * const saddr, socklen_t size) {
    DMTR_TRUE(EINVAL, boost::none == my_bound_addr);
    DMTR_NOTNULL(EINVAL, saddr);
    DMTR_TRUE(EINVAL, sizeof(struct sockaddr_in) == size);
    DMTR_TRUE(EPERM, our_dpdk_port_id != boost::none);
    const uint16_t dpdk_port_id = boost::get(our_dpdk_port_id);

    struct sockaddr_in saddr_copy =
        *reinterpret_cast<const struct sockaddr_in *>(saddr);
    DMTR_NONZERO(EINVAL, saddr_copy.sin_port);

    if (INADDR_ANY == saddr_copy.sin_addr.s_addr) {
        struct ether_addr mac_addr = {};
        DMTR_OK(rte_eth_macaddr_get(dpdk_port_id, mac_addr));
        saddr_copy.sin_addr.s_addr = mac_to_ip(mac_addr);
    }

    my_bound_addr = saddr_copy;
    return 0;
}

int dmtr::lwip_queue::accept(io_queue *&q_out, struct sockaddr * const saddr, socklen_t * const addrlen, int new_qd)
{
    q_out = NULL;

    return ENOTSUP;
}

int dmtr::lwip_queue::connect(const struct sockaddr * const saddr, socklen_t size) {
    DMTR_TRUE(EINVAL, sizeof(struct sockaddr_in) == size);
    DMTR_TRUE(EPERM, boost::none == my_bound_addr);
    DMTR_TRUE(EPERM, boost::none == my_default_peer);

    my_default_peer = *reinterpret_cast<const struct sockaddr_in *>(saddr);
    return 0;
}

int dmtr::lwip_queue::close() {
    my_default_peer = boost::none;
    my_bound_addr = boost::none;
    return 0;
}

int dmtr::lwip_queue::complete_send(task &t) {
    DMTR_TRUE(EPERM, our_dpdk_port_id != boost::none);
    const uint16_t dpdk_port_id = boost::get(our_dpdk_port_id);

    struct sockaddr_in *saddr = NULL;
    if (boost::none == my_default_peer) {
        DMTR_TRUE(EINVAL, sizeof(struct sockaddr_in) == t.sga.sga_addrlen);
        saddr = reinterpret_cast<struct sockaddr_in *>(t.sga.sga_addr);
    } else {
        saddr = &boost::get(my_default_peer);
    }

    struct rte_mbuf *pkt = NULL;
    DMTR_OK(rte_pktmbuf_alloc(pkt, mbuf_pool));
    pkt->nb_segs = 1;
    auto *p = rte_pktmbuf_mtod(pkt, uint8_t *);
    uint32_t data_len = 0;

    // packet layout order is (from outside -> in):
    // ether_hdr
    // ipv4_hdr
    // udp_hdr
    // sga.num_bufs
    // sga.buf[0].len
    // sga.buf[0].buf
    // sga.buf[1].len
    // sga.buf[1].buf
    // ...

    // set up Ethernet header
    auto * const eth_hdr = reinterpret_cast<struct ::ether_hdr *>(p);
    p += sizeof(*eth_hdr);
    data_len += sizeof(*eth_hdr);
    memset(eth_hdr, 0, sizeof(struct ::ether_hdr));
    eth_hdr->ether_type = htons(ETHER_TYPE_IPv4);
    rte_eth_macaddr_get(dpdk_port_id, eth_hdr->s_addr);
    ether_addr_copy(ip_to_mac(saddr->sin_addr.s_addr), &eth_hdr->d_addr);

    // set up IP header
    auto * const ip_hdr = reinterpret_cast<struct ::ipv4_hdr *>(p);
    p += sizeof(*ip_hdr);
    data_len += sizeof(*ip_hdr);
    memset(ip_hdr, 0, sizeof(struct ::ipv4_hdr));
    ip_hdr->version_ihl = IP_VHL_DEF;
    ip_hdr->time_to_live = IP_DEFTTL;
    ip_hdr->next_proto_id = IPPROTO_UDP;
    // todo: need a way to get my own IP address even if `bind()` wasn't
    // called.
    if (is_bound()) {
        auto bound_addr = boost::get(my_bound_addr);
        ip_hdr->src_addr = bound_addr.sin_addr.s_addr;
    }
    ip_hdr->dst_addr = saddr->sin_addr.s_addr;
    ip_hdr->total_length = htons(sizeof(struct udp_hdr) + sizeof(struct ipv4_hdr));
    uint16_t checksum = 0;
    DMTR_OK(ip_sum(checksum, reinterpret_cast<uint16_t *>(ip_hdr), sizeof(struct ipv4_hdr)));
    ip_hdr->hdr_checksum = htons(checksum);

    // set up UDP header
    auto * const udp_hdr = reinterpret_cast<struct ::udp_hdr *>(p);
    p += sizeof(*udp_hdr);
    data_len += sizeof(*udp_hdr);
    memset(udp_hdr, 0, sizeof(struct ::udp_hdr));
    // todo: need a way to get my own IP address even if `bind()` wasn't
    // called.
    if (is_bound()) {
        auto bound_addr = boost::get(my_bound_addr);
        udp_hdr->src_port = htons(bound_addr.sin_port);
    }
    udp_hdr->dst_port = htons(saddr->sin_port);
    udp_hdr->dgram_len = htonl(sizeof(struct udp_hdr));

    auto *u32 = reinterpret_cast<uint32_t *>(p);
    *u32 = t.sga.sga_numsegs;
    data_len += sizeof(*u32);
    p += sizeof(*u32);

    for (size_t i = 0; i < t.sga.sga_numsegs; i++) {
        u32 = reinterpret_cast<uint32_t *>(p);
        auto len = t.sga.sga_segs[i].sgaseg_len;
        *u32 = len;
        data_len += sizeof(*u32);
        p += sizeof(*u32);
        // todo: remove copy by associating foreign memory with
        // pktmbuf object.
        rte_memcpy(p, t.sga.sga_segs[i].sgaseg_buf, len);
        data_len += len;
        p += len;
    }

#if DMTR_DEBUG
    print_ether_addr("send: eth src addr: ", &eth_hdr->s_addr);
    print_ether_addr("send: eth dst addr: ", &eth_hdr->d_addr);
    printf("send: ip src addr: %x\n", ip_hdr->src_addr);
    printf("send: ip dst addr: %x\n", ip_hdr->dst_addr);
    printf("send: udp src port: %d\n", udp_hdr->src_port);
    printf("send: udp dst port: %d\n", udp_hdr->dst_port);
    printf("send: sga_numsegs: %d\n", t.sga.sga_numsegs);
    for (size_t i = 0; i < t.sga.sga_numsegs; ++i) {
        printf("send: buf [%d] len: %d\n", i, t.sga.sga_segs[i].sgaseg_len);
        printf("send: packet segment [%d] contents: %s\n", i, reinterpret_cast<char *>(ptr));
    }
    printf("send: pkt len: %d\n", data_len);
#endif

    pkt->data_len = data_len;
    pkt->pkt_len = data_len;
    pkt->nb_segs = 1;
    size_t count = 0;
    int ret = rte_eth_tx_burst(count, dpdk_port_id, 0, &pkt, 1);
    switch (ret) {
        default:
            DMTR_OK(ret);
            DMTR_UNREACHABLE();
        case 0:
            break;
        case EAGAIN:
            return ret;
    }

    t.done = true;
    t.error = 0;
    return 0;
}

int dmtr::lwip_queue::complete_recv(task &t, struct rte_mbuf *pkt)
{
    DMTR_NOTNULL(EINVAL, pkt);
    DMTR_TRUE(EPERM, our_dpdk_port_id != boost::none);
    //const uint16_t dpdk_port_id = boost::get(our_dpdk_port_id);

#if DMTR_DEBUG
        printf("recv: pkt len: %d\n", pkt->pkt_len);
#endif

    // packet layout order is (from outside -> in):
    // ether_hdr
    // ipv4_hdr
    // udp_hdr
    // sga.num_bufs
    // sga.buf[0].len
    // sga.buf[0].buf
    // sga.buf[1].len
    // sga.buf[1].buf
    // ...

    auto *p = rte_pktmbuf_mtod(pkt, uint8_t *);

    // check ethernet header
    auto * const eth_hdr = reinterpret_cast<struct ::ether_hdr *>(p);
    p += sizeof(*eth_hdr);
    auto eth_type = ntohs(eth_hdr->ether_type);

#if DMTR_DEBUG
        printf("=====\n");
        print_ether_addr("recv: eth src addr: ", &eth_hdr->s_addr);
        print_ether_addr("recv: eth dst addr: ", &eth_hdr->d_addr);
        printf("recv: eth type: %x\n", eth_type);
#endif

    if (ETHER_TYPE_IPv4 != eth_type) {
        return 0;
    }

<<<<<<< HEAD
    // check ip header
    auto * const ip_hdr = reinterpret_cast<struct ::ipv4_hdr *>(p);
    p += sizeof(*ip_hdr);
=======
    if (likely(num_packets == 0)) {
        return;
    } else {
        //assert(num_packets == 1);
        // packet layout order is (from outside -> in):
        // ether_hdr
        // ipv4_hdr
        // udp_hdr
        // sga.num_bufs
        // sga.buf[0].len
        // sga.buf[0].buf
        // sga.buf[1].len
        // sga.buf[1].buf
        // ...

        m = pkt_buffer[pkt_idx];
        pkt_idx += 1;
        num_packets -= 1;

        //double recv_end = zeus_ustime();

        // check ethernet header
        eth_hdr = (struct ether_hdr *)rte_pktmbuf_mtod(m, struct ether_hdr *);
        eth_type = ntohs(eth_hdr->ether_type);

#if DEBUG_ZEUS_LWIP
        print_ether_addr("pop: eth src addr: ", &eth_hdr->s_addr);
        print_ether_addr("pop: eth dst addr: ", &eth_hdr->d_addr);
#endif

        if (eth_type != ETHER_TYPE_IPv4) {
#if DEBUG_ZEUS_LWIP
            printf("pop: Not an IPv4 Packet\n");
#endif
            return;
        }
>>>>>>> d4c82de6

#if DMTR_DEBUG
        printf("recv: ip src addr: %x\n", ip_hdr->src_addr);
        printf("recv: ip dst addr: %x\n", ip_hdr->dst_addr);
#endif

    if (is_bound()) {
        auto bound_addr = boost::get(my_bound_addr);
        // if the packet isn't addressed to me, drop it.
        if (ip_hdr->dst_addr != bound_addr.sin_addr.s_addr) {
            return 0;
        }
    }

    if (IPPROTO_UDP != ip_hdr->next_proto_id) {
        return 0;
    }

    // check udp header
    auto * const udp_hdr = reinterpret_cast<struct ::udp_hdr *>(p);
    p += sizeof(*udp_hdr);
    uint16_t udp_src_port = ntohs(udp_hdr->src_port);
    uint16_t udp_dst_port = ntohs(udp_hdr->dst_port);

#if DMTR_DEBUG
        printf("recv: udp src port: %d\n", udp_src_port);
        printf("recv: udp dst port: %d\n", udp_dst_port);
#endif

    if (is_bound()) {
        auto bound_addr = boost::get(my_bound_addr);
        if (udp_dst_port != bound_addr.sin_port) {
            return 0;
        }
    }

    // segment count
    t.sga.sga_numsegs = *reinterpret_cast<uint32_t *>(p);
    p += sizeof(uint32_t);

#if DMTR_DEBUG
        printf("recv: sga_numsegs: %d\n", t.sga.sga_numsegs);
#endif

    for (size_t i = 0; i < t.sga.sga_numsegs; ++i) {
        // segment length
        auto seg_len = *reinterpret_cast<uint32_t *>(p);
        t.sga.sga_segs[i].sgaseg_len = seg_len;
        p += sizeof(seg_len);

#if DMTR_DEBUG
        printf("recv: buf [%d] len: %lu\n", i, seg_len);
#endif

        void *buf = NULL;
        DMTR_OK(dmtr_malloc(&buf, seg_len));
        t.sga.sga_segs[i].sgaseg_buf = buf;
        // todo: remove copy if possible.
        rte_memcpy(buf, p, seg_len);
        p += seg_len;

#if DMTR_DEBUG
        printf("recv: packet segment [%d] contents: %s\n", i, reinterpret_cast<char *>(buf));
#endif
    }

    if (sizeof(struct sockaddr_in) == t.sga.sga_addrlen) {
        DMTR_NOTNULL(EPERM, t.sga.sga_addr);

        auto * const saddr = reinterpret_cast<struct sockaddr_in *>(t.sga.sga_addr);
        memset(saddr, 0, sizeof(*saddr));
        saddr->sin_family = AF_INET;
        saddr->sin_port = udp_src_port;
        saddr->sin_addr.s_addr = ip_hdr->src_addr;

#if DMTR_DEBUG
        printf("recv: saddr ip addr: %x\n", saddr->sin_addr.s_addr);
        printf("recv: saddr udp port: %d\n", saddr->sin_port);
#endif
    } else {
        DMTR_NULL(ENOTSUP, t.sga.sga_addr);
    }

    // todo: free memory in failure cases as well.
    rte_pktmbuf_free(pkt);

    t.done = true;
    t.error = 0;
    return 0;
}

int dmtr::lwip_queue::push(dmtr_qtoken_t qt, const dmtr_sgarray_t &sga) {
    // todo: check preconditions.
    DMTR_TRUE(EINVAL, my_tasks.find(qt) == my_tasks.cend());

    task t = {};
    t.sga = sga;
    my_tasks.insert(std::make_pair(qt, t));
    return 0;
}

int dmtr::lwip_queue::pop(dmtr_qtoken_t qt) {
    // todo: check preconditions.
    DMTR_TRUE(EINVAL, my_tasks.find(qt) == my_tasks.cend());

    task t = {};
    t.pull = true;
    my_tasks.insert(std::make_pair(qt, t));
    return 0;
}

int dmtr::lwip_queue::poll(dmtr_sgarray_t * const sga_out, dmtr_qtoken_t qt)
{
    // todo: check preconditions.
    auto it = my_tasks.find(qt);
    DMTR_TRUE(EINVAL, it != my_tasks.cend());
    task * const t = &it->second;

    if (t->done) {
        return t->error;
    }

    if (t->pull) {
        struct rte_mbuf *mbuf = NULL;
        int ret = service_recv_queue(mbuf);
        switch (ret) {
            default:
                DMTR_OK(ret);
                DMTR_UNREACHABLE();
            case 0:
                break;
            case EAGAIN:
                return ret;
        }

        DMTR_OK(complete_recv(*t, mbuf));
    } else {
        DMTR_OK(complete_send(*t));
    }

    if (t->done) {
        if (t->pull && t->error == 0) {
            DMTR_NOTNULL(EINVAL, sga_out);
            *sga_out = t->sga;
        }

        return t->error;
    }

    return EAGAIN;
}

int dmtr::lwip_queue::drop(dmtr_qtoken_t qt) {
    dmtr_sgarray_t sga = {};
    int ret = poll(&sga, qt);
    switch (ret) {
        default:
            return ret;
        case 0:
            auto it = my_tasks.find(qt);
            DMTR_TRUE(ENOTSUP, it != my_tasks.cend());
            my_tasks.erase(it);
            return 0;
    }
}

int dmtr::lwip_queue::rte_eth_macaddr_get(uint16_t port_id, struct ether_addr &mac_addr) {
    DMTR_TRUE(ERANGE, is_dpdk_port_id_valid(port_id));

    // todo: how to detect invalid port ids?
    ::rte_eth_macaddr_get(port_id, &mac_addr);
    return 0;
}

int dmtr::lwip_queue::service_recv_queue(struct rte_mbuf *&pkt_out) {
    DMTR_TRUE(EPERM, our_dpdk_port_id != boost::none);
    const uint16_t dpdk_port_id = boost::get(our_dpdk_port_id);

    if (my_recv_queue.empty()) {
        struct rte_mbuf *pkts[our_max_queue_depth];
        uint16_t depth = 0;
        DMTR_OK(dmtr_sztou16(&depth, our_max_queue_depth));
        size_t count = 0;
        int ret = rte_eth_rx_burst(count, dpdk_port_id, 0, pkts, depth);
        switch (ret) {
            default:
                DMTR_OK(ret);
                DMTR_UNREACHABLE();
            case 0:
                break;
            case EAGAIN:
                return ret;
        }

        for (size_t i = 0; i < count; ++i) {
            my_recv_queue.push(pkts[i]);
        }
    }

    pkt_out = my_recv_queue.front();
    my_recv_queue.pop();
    return 0;
}

bool dmtr::lwip_queue::is_dpdk_port_id_valid(uint16_t port_id) {
    // todo: this function is deprecated; find another.
    return port_id < ::rte_eth_dev_count();
}

int dmtr::lwip_queue::rte_eth_rx_burst(size_t &count_out, uint16_t port_id, uint16_t queue_id, struct rte_mbuf **rx_pkts, const uint16_t nb_pkts) {
    count_out = 0;
    DMTR_TRUE(ERANGE, is_dpdk_port_id_valid(port_id));
    DMTR_NOTNULL(EINVAL, rx_pkts);

    size_t count = ::rte_eth_rx_burst(port_id, queue_id, rx_pkts, nb_pkts);
    if (0 == count) {
        // todo: after enough retries on `0 == count`, the link status
        // needs to be checked to determine if an error occurred.
        return EAGAIN;
    }

    count_out = count;
    return 0;
}

int dmtr::lwip_queue::rte_eth_tx_burst(size_t &count_out, uint16_t port_id, uint16_t queue_id, struct rte_mbuf **tx_pkts, const uint16_t nb_pkts) {
    count_out = 0;
    DMTR_TRUE(ERANGE, is_dpdk_port_id_valid(port_id));
    DMTR_NOTNULL(EINVAL, tx_pkts);

    Latency_Start(&dev_write_latency);
    size_t count = ::rte_eth_tx_burst(port_id, queue_id, tx_pkts, nb_pkts);
    Latency_End(&dev_write_latency);
    if (0 == count) {
        // todo: after enough retries on `0 == count`, the link status
        // needs to be checked to determine if an error occurred.
        return EAGAIN;
    }

    count_out = count;
    return 0;
}

int dmtr::lwip_queue::rte_pktmbuf_alloc(struct rte_mbuf *&pkt_out, struct rte_mempool * const mp) {
    pkt_out = NULL;
    DMTR_NOTNULL(EINVAL, pkt_out);
    DMTR_NOTNULL(EINVAL, mp);

    struct rte_mbuf *pkt = ::rte_pktmbuf_alloc(mp);
    DMTR_NOTNULL(ENOMEM, pkt);
    pkt_out = pkt;
    return 0;
}<|MERGE_RESOLUTION|>--- conflicted
+++ resolved
@@ -393,6 +393,19 @@
     return 0;
 }
 
+/*
+int dmtr::lwip_queue::init_dpdk() {
+    char* argv[] = {(char*)"",
+                    (char*)"-c",
+                    (char*)"0x1",
+                    (char*)"-n",
+                    (char*)"4",
+                    (char*)"--proc-type=auto",
+                    (char*)""};
+    int argc = 6;
+    return init_dpdk(argc, argv);
+}*/
+
 int dmtr::lwip_queue::init_dpdk() {
     char* argv[] = {(char*)"",
                     (char*)"-l",
@@ -403,13 +416,8 @@
                     (char*)"0002:00:02.0",
                     (char*)"--vdev=net_vdev_netvsc0,iface=eth1",
                     (char*)""};
-<<<<<<< HEAD
-    int argc = 6;
+    int argc = 8;
     return init_dpdk(argc, argv);
-=======
-    int argc = 8;
-	return lwip_init(argc, argv);
->>>>>>> d4c82de6
 }
 
 const size_t dmtr::lwip_queue::our_max_queue_depth = 64;
@@ -660,48 +668,9 @@
         return 0;
     }
 
-<<<<<<< HEAD
     // check ip header
     auto * const ip_hdr = reinterpret_cast<struct ::ipv4_hdr *>(p);
     p += sizeof(*ip_hdr);
-=======
-    if (likely(num_packets == 0)) {
-        return;
-    } else {
-        //assert(num_packets == 1);
-        // packet layout order is (from outside -> in):
-        // ether_hdr
-        // ipv4_hdr
-        // udp_hdr
-        // sga.num_bufs
-        // sga.buf[0].len
-        // sga.buf[0].buf
-        // sga.buf[1].len
-        // sga.buf[1].buf
-        // ...
-
-        m = pkt_buffer[pkt_idx];
-        pkt_idx += 1;
-        num_packets -= 1;
-
-        //double recv_end = zeus_ustime();
-
-        // check ethernet header
-        eth_hdr = (struct ether_hdr *)rte_pktmbuf_mtod(m, struct ether_hdr *);
-        eth_type = ntohs(eth_hdr->ether_type);
-
-#if DEBUG_ZEUS_LWIP
-        print_ether_addr("pop: eth src addr: ", &eth_hdr->s_addr);
-        print_ether_addr("pop: eth dst addr: ", &eth_hdr->d_addr);
-#endif
-
-        if (eth_type != ETHER_TYPE_IPv4) {
-#if DEBUG_ZEUS_LWIP
-            printf("pop: Not an IPv4 Packet\n");
-#endif
-            return;
-        }
->>>>>>> d4c82de6
 
 #if DMTR_DEBUG
         printf("recv: ip src addr: %x\n", ip_hdr->src_addr);
