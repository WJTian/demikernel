--- conflicted
+++ resolved
@@ -49,18 +49,13 @@
 
     //fprintf(stderr, "Allocating socket: %d\n", fd);
     if (fd > 0) {
-<<<<<<< HEAD
         if (type == SOCK_STREAM) {
-=======
-        if (protocol == SOCK_STREAM) {
->>>>>>> cf22aae2
             // Set TCP_NODELAY
             int n = 1;
             if (setsockopt(fd, IPPROTO_TCP,
                            TCP_NODELAY, (char *)&n, sizeof(n)) < 0) {
                 fprintf(stderr, 
                         "Failed to set TCP_NODELAY on Zeus connecting socket");
-<<<<<<< HEAD
             }
             is_tcp = true;
         }
@@ -73,20 +68,12 @@
 		}
         return qd;
     } else return fd;
-
-=======
-            }            
-        }
-        return qd;
-    } else return fd;
-
 }
 
 int
 PosixQueue::getsockname(struct sockaddr *saddr, socklen_t *size)
 {
     return ::getsockname(fd, saddr, size);
->>>>>>> cf22aae2
 }
 
 int
@@ -113,9 +100,11 @@
 {
     assert(listening);
 
+    sgarray sga;
+    PendingRequest req(sga);
+    ProcessIncoming(req);
     if (accepts.empty()) {
-<<<<<<< HEAD
-        return -1;
+        return 0;
     }
 
     auto &acceptInfo = accepts.front();
@@ -130,28 +119,7 @@
         fprintf(stderr,
                 "Failed to set TCP_NODELAY on Zeus connecting socket");
     }
-=======
-        sgarray sga;
-        PendingRequest req(sga);
-        ProcessIncoming(req);
-        if (accepts.empty()) {
-            return 0;
-        }            
-    }
-    
-    auto &acceptInfo = accepts.front();
-    int newfd = acceptInfo.first;
-    struct sockaddr &addr = (struct sockaddr &)acceptInfo.second;
-    *saddr = addr;
-    *size = sizeof(sockaddr_in);
-    // Set TCP_NODELAY
-    int n = 1;
-    if (setsockopt(newfd, IPPROTO_TCP,
-                   TCP_NODELAY, (char *)&n, sizeof(n)) < 0) {
-        fprintf(stderr, 
-                "Failed to set TCP_NODELAY on Zeus connecting socket");
-    }
->>>>>>> cf22aae2
+
     // Always put it in non-blocking mode
     if (fcntl(newfd, F_SETFL, O_NONBLOCK, 1)) {
         fprintf(stderr,
@@ -173,19 +141,11 @@
    int res = ::listen(fd, backlog);
     if (res == 0) {
         listening = true;
-<<<<<<< HEAD
         // Always put it in non-blocking mode
         if (fcntl(fd, F_SETFL, O_NONBLOCK, 1)) {
             fprintf(stderr,
                 "Failed to set O_NONBLOCK on outgoing Zeus socket");
         }
-=======
-	// Always put it in non-blocking mode
-	if (fcntl(fd, F_SETFL, O_NONBLOCK, 1)) {
-	    fprintf(stderr,
-		    "Failed to set O_NONBLOCK on outgoing Zeus socket");
-	}
->>>>>>> cf22aae2
         return res;
     } else {
         return -errno;
@@ -280,17 +240,12 @@
                 req.res = -1;
             }
         } else {
-<<<<<<< HEAD
             //fprintf(stderr, "Accepting connection\n");
-=======
-            fprintf(stderr, "Accepting connection\n");
->>>>>>> cf22aae2
             req.isDone = true;
             req.res = newfd;
             accepts.push_back(std::make_pair(newfd, saddr));
         }
         return;
-<<<<<<< HEAD
     }
 
     ssize_t count;
@@ -312,15 +267,6 @@
                                    sizeof(req.header) - req.num_bytes);
 
         }
-=======
-    } 
-        
-    //printf("ProcessIncoming qd:%d\n", qd);
-    // if we don't have a full header in our buffer, then get one
-    if (req.num_bytes < sizeof(req.header)) {
-        ssize_t count = ::read(fd, (uint8_t *)&req.header + req.num_bytes,
-                             sizeof(req.header) - req.num_bytes);
->>>>>>> cf22aae2
         // we still don't have a header
         if (count < 0) {
             if (errno == EAGAIN || errno == EWOULDBLOCK) {
@@ -338,14 +284,10 @@
             return;
         }
     }
-<<<<<<< HEAD
 
     if (!is_tcp) {
         memcpy(&req.header, req.buf, sizeof(req.header));
     }
-
-=======
->>>>>>> cf22aae2
     //fprintf(stderr, "[%x] ProcessIncoming: first read=%ld\n", qd, count);
     if (req.header[0] != MAGIC) {
         // not a correctly formed packet
@@ -385,53 +327,18 @@
 		//fprintf(stderr, "[%x] data read length=%ld\n", qd, dataLen);
     }
 
-<<<<<<< HEAD
     void* buf = (is_tcp) ? req.buf : req.buf + sizeof(req.header);
-
-=======
-    size_t offset = req.num_bytes - sizeof(req.header);
-    // grab the rest of the packet
-    if (req.num_bytes < sizeof(req.header) + dataLen) {
-        ssize_t count = ::read(fd, (uint8_t *)req.buf + offset,
-                               dataLen - offset);
-	fprintf(stderr, "[%x] Next read size=%ld\n", qd, count);
-        if (count < 0) {
-            if (errno == EAGAIN || errno == EWOULDBLOCK) {
-                return;
-            } else {
-                fprintf(stderr, "Could not read data: %s\n", strerror(errno));
-                req.isDone = true;
-                req.res = count;
-                return;
-            }
-        }
-        req.num_bytes += count;
-        if (req.num_bytes < sizeof(req.header) + dataLen) {
-            return;
-        }
-    }
-    fprintf(stderr, "[%x] data read length=%ld\n", qd, dataLen);
-    
->>>>>>> cf22aae2
     // now we have the whole buffer, start filling sga
     uint8_t *ptr = (uint8_t *)buf;
     req.sga.num_bufs = req.header[2];
     size_t len = 0;
     for (int i = 0; i < req.sga.num_bufs; i++) {
         req.sga.bufs[i].len = *(size_t *)ptr;
-<<<<<<< HEAD
         //printf("[%x] sga len= %ld\n", qd, req.sga.bufs[i].len);
         ptr += sizeof(req.sga.bufs[i].len);
         req.sga.bufs[i].buf = (ioptr)ptr;
         ptr += req.sga.bufs[i].len;
         len += req.sga.bufs[i].len;
-=======
-	printf("[%x] sga len= %ld\n", qd, req.sga.bufs[i].len); 
-        ptr += sizeof(req.sga.bufs[i].len);
-        req.sga.bufs[i].buf = (ioptr)ptr;
-        ptr += req.sga.bufs[i].len;
-	len += req.sga.bufs[i].len;
->>>>>>> cf22aae2
     }
     assert(req.sga.bufs[0].len == (dataLen - sizeof(req.sga.bufs[0].len)));
     assert(req.sga.num_bufs == 1);
@@ -439,11 +346,7 @@
     assert(len == (dataLen - (req.sga.num_bufs * sizeof(size_t))));
     req.isDone = true;
     req.res = len;
-<<<<<<< HEAD
     //fprintf(stderr, "[%x] message length=%ld\n", qd, req.res);
-=======
-    fprintf(stderr, "[%x] message length=%ld\n", qd, req.res);
->>>>>>> cf22aae2
     return;
 }
     
@@ -485,7 +388,6 @@
     vsga[0].iov_base = &req.header;
     vsga[0].iov_len = sizeof(req.header);
     totalLen += sizeof(req.header);
-<<<<<<< HEAD
 
     if (!is_tcp) {
     	struct sockaddr_in* addr = (connected) ?
@@ -501,9 +403,6 @@
 		}
     }
 
-=======
-   
->>>>>>> cf22aae2
     ssize_t count = ::writev(fd,
                              vsga,
                              2*sga.num_bufs +1);
@@ -567,7 +466,6 @@
 
     // let's just try to send this
     PendingRequest req(sga);
-<<<<<<< HEAD
 
     if (IS_PUSH(qt)) {
         ProcessOutgoing(req);
@@ -581,21 +479,6 @@
         assert(pending.find(qt) == pending.end());
         pending.insert(std::make_pair(qt, req));
         workQ.push_back(qt);
-=======
-	
-    if (IS_PUSH(qt)) {
-	ProcessOutgoing(req);
-    } else {
-	ProcessIncoming(req);
-    }
-
-    if (req.isDone) {
-	return req.res;
-    } else {
-	assert(pending.find(qt) == pending.end());
-	pending.insert(std::make_pair(qt, req));
-	workQ.push_back(qt);
->>>>>>> cf22aae2
         //fprintf(stderr, "Enqueue() req.is Done = false will return 0\n");
         return 0;
     }
@@ -618,11 +501,6 @@
 {
     PendingRequest req(sga);
     ProcessIncoming(req);
-<<<<<<< HEAD
-
-=======
-    
->>>>>>> cf22aae2
     if (req.isDone){
         return req.res;
     } else {
@@ -637,11 +515,7 @@
     auto it = pending.find(qt);
     assert(it != pending.end());
     PendingRequest &req = it->second;
-<<<<<<< HEAD
-
-=======
-    
->>>>>>> cf22aae2
+
     while(!req.isDone) {
         ProcessQ(1);
     }
@@ -665,13 +539,9 @@
     if (req.isDone){
         ssize_t ret = req.res;
         size_t len = sga.copy(req.sga);
-	if (!listening)
-	    assert((size_t)ret == len);
-<<<<<<< HEAD
+	    if (!listening)
+	        assert((size_t)ret == len);
 	    pending.erase(it);
-=======
-	pending.erase(it);
->>>>>>> cf22aae2
         return ret;
     } else {
         return 0;
