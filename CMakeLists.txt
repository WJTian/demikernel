--- conflicted
+++ resolved
@@ -28,7 +28,7 @@
 set(ZEUS_SOURCE_DIR ${PROJECT_SOURCE_DIR}/libos)
 include_directories(${PROJECT_SOURCE_DIR})
 
-<<<<<<< HEAD
+
 # Hoard
 Set(HOARD_DIR ${ZEUS_SOURCE_DIR}/common/mem)
 include_directories(${HOARD_DIR}/include)
@@ -38,15 +38,6 @@
 include_directories(${HOARD_DIR}/include/zeus)
 include_directories(${HOARD_DIR}/Heap-Layers)
 
-
-add_custom_target(hoard
-                  COMMAND make
-                  COMMAND mv libhoard.* ${PROJECT_SOURCE_DIR}
-                  WORKING_DIRECTORY ${HOARD_DIR})
-
-
-=======
->>>>>>> 4808b70e
 # ---------------------------------------------------------
 # Source files
 # ---------------------------------------------------------
@@ -61,19 +52,25 @@
 # Build targets
 # ---------------------------------------------------------
 
-<<<<<<< HEAD
+# hoard target
+add_custom_target(hoard ALL
+                  COMMAND make
+                  COMMAND mv libhoard.* ${PROJECT_SOURCE_DIR}
+                  WORKING_DIRECTORY ${HOARD_DIR})
 
+# POSIX libos target
 add_library(zeus_posix SHARED
   ${SRC_ZEUS_POSIX_LIB})
 target_link_libraries(zeus_posix ${PROJECT_SOURCE_DIR}/libhoard.so)
 
-=======
-# Hoard
-set(HOARD_LIBRARY ${ZEUS_SOURCE_DIR}/common/mem)
-include_directories(${HOARD_LIBRARY}/include)
-add_custom_target(hoard ALL make
-                  COMMAND mv libhoard.* ${PROJECT_SOURCE_DIR}
-                  WORKING_DIRECTORY ${HOARD_LIBRARY})
+# RDMA libos target
+if (NOT ${APPLE})
+set(CMAKE_C_FLAGS "${CMAKE_C_FLAGS} -lrdmacm -libverbs")
+set(CMAKE_C_FLAGS "${CMAKE_CXX_FLAGS} -lrdmacm -libverbs")
+add_library(zeus_rdma SHARED ${SRC_ZEUS_RDMA_LIB})
+target_link_libraries(zeus_rdma ${PROJECT_SOURCE_DIR}/libhoard.so)
+endif()
+
 
 set(TAPIR_APP_DIR ${PROJECT_SOURCE_DIR}/apps/tapir)
 add_custom_target(tapir
@@ -83,19 +80,3 @@
 add_custom_target(tapir-clean
                   COMMAND make clean
                   WORKING_DIRECTORY ${TAPIR_APP_DIR})
-
-# posix shared library
-add_library(zeus_posix SHARED ${SRC_ZEUS_POSIX_LIB})
-
->>>>>>> 4808b70e
-if (NOT ${APPLE})
-# set up rdma flags
-set(CMAKE_C_FLAGS "${CMAKE_C_FLAGS} -lrdmacm -libverbs")
-set(CMAKE_C_FLAGS "${CMAKE_CXX_FLAGS} -lrdmacm -libverbs")
-add_library(zeus_rdma SHARED ${SRC_ZEUS_RDMA_LIB})
-<<<<<<< HEAD
-target_link_libraries(zeus_rdma ${PROJECT_SOURCE_DIR}/libhoard.so)
-
-=======
->>>>>>> 4808b70e
-endif()